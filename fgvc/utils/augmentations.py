from albumentations.pytorch import ToTensorV2
from albumentations import Compose, Resize, Normalize, RandomResizedCrop, HorizontalFlip, VerticalFlip, RandomBrightnessContrast, PadIfNeeded, RandomCrop, CenterCrop


def light_transforms(*, data, image_size, mean, std):
    
    assert data in ('train', 'valid')

    if data == 'train':
        return Compose([
            RandomResizedCrop(image_size[0], image_size[1], scale=(0.8, 1.0)),
            HorizontalFlip(p=0.5),
            VerticalFlip(p=0.5),
            RandomBrightnessContrast(p=0.2),
            Normalize(mean=mean, std=std),
            ToTensorV2(),
        ])

    elif data == 'valid':
        return Compose([
            PadIfNeeded(image_size[0], image_size[1]),
            Resize(image_size[0], image_size[1]),
            Normalize(mean=mean, std=std),
            ToTensorV2(),
        ])
    
def light_transforms_rcrop(*, data, image_size, mean, std):
    
    assert data in ('train', 'valid', 'valid-center-crop')

    if data == 'train':
        return Compose([
            PadIfNeeded(image_size[0], image_size[1]),
            RandomCrop(image_size[0], image_size[1]),
            HorizontalFlip(p=0.5),
            VerticalFlip(p=0.5),
            RandomBrightnessContrast(p=0.2),
            Normalize(mean=mean, std=std),
            ToTensorV2(),
        ])
    
    elif data == 'valid':
        return Compose([
            PadIfNeeded(image_size[0], image_size[1]),
            Resize(image_size[0], image_size[1]),
            Normalize(mean=mean, std=std),
            ToTensorV2(),
        ])
    
<<<<<<< HEAD
    elif data == 'valid-center-crop':
        return Compose([
            PadIfNeeded(image_size[0], image_size[1]),
            CenterCrop(image_size[0], image_size[1]),
            Normalize(mean=mean, std=std),
            ToTensorV2(),
        ])
    
def test_transforms(*, data, image_size, mean, std):
    assert data in ('vanilla', 'center_crop', 'tta1', 'tta2', 'tta3', 'tta4', 'tta5', 'tta6', 'tta7')

    if data == 'vanilla':
        return Compose([
            Resize(image_size[0], image_size[1]),
            Normalize(mean=mean, std=std),
            ToTensorV2(),
        ])
    elif data == 'center_crop':
        return Compose([
            PadIfNeeded(image_size[0], image_size[1]),
            CenterCrop(image_size[0], image_size[1]),
            Normalize(mean=mean, std=std),
            ToTensorV2(),
        ])
    elif data == 'tta1':
        return Compose([
            Resize(int(image_size[0] / 0.9), int(image_size[1] / 0.9)),
            CenterCrop(image_size[0], image_size[1]),
            Normalize(mean=mean, std=std),
            ToTensorV2(),
        ])
    elif data == 'tta2':
        return Compose([
            Resize(int(image_size[0] / 0.8), int(image_size[1] / 0.8)),
            CenterCrop(image_size[0], image_size[1]),
            Normalize(mean=mean, std=std),
            ToTensorV2(),
        ])
    elif data == 'tta3':
        return Compose([
            Resize(int(image_size[0] / 0.65), int(image_size[1] / 0.65)),
            CenterCrop(image_size[0], image_size[1]),
            Normalize(mean=mean, std=std),
            ToTensorV2(),
        ])
    elif data == 'tta4':
        return Compose([
            PadIfNeeded(image_size[0], image_size[1]),
            CenterCrop(image_size[0], image_size[1]),
            Normalize(mean=mean, std=std),
            ToTensorV2(),
        ])
    elif data == 'tta5':
        return Compose([
            Resize(image_size[0], image_size[1]),
            VerticalFlip(p=1.0),
            Normalize(mean=mean, std=std),
            ToTensorV2(),
        ])
    elif data == 'tta6':
        return Compose([
            Resize(image_size[0], image_size[1]),
            HorizontalFlip(p=1.0),
            Normalize(mean=mean, std=std),
            ToTensorV2(),
        ])
    elif data == 'tta7':
        return Compose([
            Resize(image_size[0], image_size[1]),
            HorizontalFlip(p=1.0),
            VerticalFlip(p=1.0),
            Normalize(mean=mean, std=std),
=======
    
    elif data == 'valid-center-crop':
        return Compose([
            PadIfNeeded(WIDTH, HEIGHT),
            CenterCrop(WIDTH, HEIGHT),
            #Resize(WIDTH, HEIGHT),
            Normalize(mean=model_mean, std=model_std),
>>>>>>> 3ddcb357
            ToTensorV2(),
        ])<|MERGE_RESOLUTION|>--- conflicted
+++ resolved
@@ -47,7 +47,6 @@
             ToTensorV2(),
         ])
     
-<<<<<<< HEAD
     elif data == 'valid-center-crop':
         return Compose([
             PadIfNeeded(image_size[0], image_size[1]),
@@ -120,14 +119,4 @@
             HorizontalFlip(p=1.0),
             VerticalFlip(p=1.0),
             Normalize(mean=mean, std=std),
-=======
-    
-    elif data == 'valid-center-crop':
-        return Compose([
-            PadIfNeeded(WIDTH, HEIGHT),
-            CenterCrop(WIDTH, HEIGHT),
-            #Resize(WIDTH, HEIGHT),
-            Normalize(mean=model_mean, std=model_std),
->>>>>>> 3ddcb357
-            ToTensorV2(),
         ])