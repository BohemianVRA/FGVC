--- conflicted
+++ resolved
@@ -186,14 +186,10 @@
             elapsed_epoch_time = time.time() - start_epoch_time
 
             # make a scheduler step
-<<<<<<< HEAD
+            lr = self.optimizer.param_groups[0]["lr"]
             self.make_scheduler_step(
                 epoch + 1, valid_loss=predict_output.avg_loss, num_epochs=num_epochs
             )
-=======
-            lr = self.optimizer.param_groups[0]["lr"]
-            self.make_scheduler_step(epoch + 1, predict_output.avg_loss)
->>>>>>> 1ff89c33
 
             # log scores to W&B
             log_progress(
